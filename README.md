# Full CI/CD Pipeline for Ansible with Jenkins & Docker

This repository contains a complete, local CI/CD pipeline that demonstrates professional DevOps practices. It uses Jenkins to automate the deployment of a web server environment (a load balancer and two web servers) provisioned with Ansible inside Docker containers.

The pipeline is designed to be robust, incorporating automated quality gates such as code linting and security scanning before any deployment occurs.

## Key Features

* **Automation with Ansible:** Infrastructure configuration is managed entirely through Ansible roles and playbooks.
* **Containerized Environment:** Docker is used to create a clean, isolated, and repeatable environment for all components.
* **CI/CD Orchestration with Jenkins:** Jenkins automates the entire workflow, from cloning the code to testing and deployment.
* **Pipeline as Code:** The entire CI/CD process is defined in a `Jenkinsfile`, making it version-controlled and transparent.
* **Automated Quality & Security Gates:**
    * **Linting:** `ansible-lint` automatically checks the codebase for best practices and potential errors.
    * **Security Scanning:** `Trivy` scans Infrastructure as Code (IaC) files for security misconfigurations.
* **Custom Jenkins Environment:** A custom Docker image is built for Jenkins, containing all the necessary tools (`Ansible`, `Docker`, `Trivy`, `jq`) for the pipeline.

---

## Core Technology Stack

This project brings together several key DevOps tools and practices. Here is a detailed explanation of each component.

### Docker

* **Official Definition:** Docker is an open platform for developing, shipping, and running applications. Docker enables you to separate your applications from your infrastructure so you can deliver software quickly. With Docker, you can manage your infrastructure in the same ways you manage your applications.
* **Implementation in This Project:** We use Docker to create four separate container instances on a single local machine: one for the Jenkins controller, one for the Nginx load balancer, and two for the Nginx web servers. This allows us to simulate and test a realistic, multi-server architecture without requiring physical hardware.
* **Industry Use Cases:** Docker is the industry standard for containerization. It is used extensively for building microservices-based applications, creating consistent development and testing environments, and deploying applications at scale in the cloud. It ensures that an application works uniformly, regardless of where it is run.

### Ansible

* **Official Definition:** Ansible is an open-source automation tool that automates software provisioning, configuration management, and application deployment. It is agentless, temporarily connecting remotely via SSH or other standard protocols to do its tasks.
* **Implementation in This Project:** Our Ansible playbooks automate the entire configuration of our server containers. The primary playbook (`site.yml`) first installs Python, then applies a `common` role for baseline setup, and finally applies an `nginx` role to install and configure the web servers and load balancer based on their group membership in the inventory.
* **Industry Use Cases:** Ansible is a cornerstone of modern IT automation and is used for a wide range of tasks, including:
    * **Configuration Management:** Enforcing a desired state across thousands of servers to ensure consistency.
    * **Application Deployment:** Deploying and updating applications across complex environments.
    * **Provisioning:** While tools like Terraform are often preferred for creating infrastructure, Ansible can also provision cloud instances, storage, and networking.
    * **Security & Compliance:** Applying security patches and running compliance checks across an entire fleet of servers.

### Jenkins

* **Official Definition:** Jenkins is a self-contained, open-source automation server which can be used to automate all sorts of tasks related to building, testing, and delivering or deploying software.
* **Implementation in This Project:** Jenkins serves as the central orchestrator for our CI/CD pipeline. It is configured to monitor the GitHub repository, and upon a new commit, it automatically clones the code, runs a series of quality and security checks, and, if they pass, executes the Ansible playbook to deploy the infrastructure.
* **Industry Use Cases:** Jenkins is one of the most popular CI/CD tools in the world. It acts as the backbone of the software delivery process, integrating with a vast ecosystem of tools to automate everything from compiling code and running unit tests to deploying complex applications to production environments like Kubernetes.

### Pipeline as Code & the `Jenkinsfile`

* **Official Definition:** Pipeline as Code is the practice of defining the deployment pipeline through code instead of configuring it in a UI. A `Jenkinsfile` is a text file that contains the definition of a Jenkins Pipeline and is checked into source control.
* **Implementation in This Project:** Our `Jenkinsfile` defines the entire CI/CD workflow in a series of stages (`Initialize`, `Lint`, `Scan`, `Deploy`, `Verify`). By storing this definition as code in our Git repository, the pipeline itself becomes version-controlled, reviewable, and easy to modify.
* **Industry Use Cases:** This is a fundamental DevOps principle. It ensures the CI/CD process is transparent, reproducible, and not dependent on a single person's "magic clicks" in a UI. It allows teams to collaborate on the deployment process just as they do with application code.

### Automated Quality & Security Gates (`ansible-lint` and `Trivy`)

* **Official Definition:** These are automated checks integrated into a CI/CD pipeline to enforce quality and security standards. `ansible-lint` checks Ansible code for best practices, and `Trivy` is a comprehensive security scanner.
* **Implementation in This Project:** We have dedicated stages in our `Jenkinsfile` that run these tools. The `ansible-lint` stage checks our playbooks for stylistic errors and potential bugs. The `Trivy` stage scans our `Dockerfile` and other configuration files for known security vulnerabilities and misconfigurations. The pipeline is configured to fail if these checks do not meet a specified quality bar, preventing flawed code from being deployed.
* **Industry Use Cases:** This practice is known as **DevSecOps** or **"shifting left"** on security. By integrating automated security and quality checks directly into the development workflow, organizations can identify and remediate issues early, dramatically reducing the risk and cost associated with fixing them later in the production environment.

---

## Project Architecture & File Definitions

This project uses a standard, best-practice directory structure for Ansible. Each file has a specific purpose.

```
.
├── ansible.cfg
├── Dockerfile.jenkins
├── group_vars
│   └── webservers.yml
├── inventory.ini
├── Jenkinsfile
├── README.md
├── roles
│   ├── common
│   │   └── tasks
│   │       └── main.yml
│   └── nginx
│       ├── defaults
│       │   └── main.yml
│       ├── handlers
│       │   └── main.yml
│       ├── tasks
│       │   └── main.yml
│       └── templates
│           ├── index.html.j2
│           └── loadbalancer.conf.j2
└── site.yml
```

### `ansible.cfg`
* **Purpose:** The main configuration file for Ansible. It tells Ansible how to behave within this project.

```ini
# The [defaults] section contains core Ansible settings.
[defaults]

# Points to our inventory file where we define our servers.
inventory = inventory.ini

# Disables SSH host key checking, which is necessary for temporary Docker containers.
host_key_checking = False

# Sets the default user for connecting to our target containers.
remote_user = root

# Tells Ansible where to create temporary files on the target machines.
# Using /tmp is more reliable in minimal container environments.
remote_tmp = /tmp/ansible-tmp

# The [privilege_escalation] section defines how Ansible gains admin rights.
[privilege_escalation]

# 'become = True' is equivalent to using 'sudo' before commands.
become = True
```

### `inventory.ini`
* **Purpose:** Defines the servers (hosts) that Ansible will manage, organized into groups.

```ini
# Defines a group for our load balancer.
[loadbalancer]
# 'lb01' is the alias. 'ansible_host=lb01' tells Ansible to connect to a host named 'lb01'.
lb01 ansible_host=lb01

# Defines a group for our web servers.
[webservers]
web01 ansible_host=web01
web02 ansible_host=web02

# The [all:vars] section sets variables that apply to every host in this inventory.
[all:vars]
# Tells Ansible to use the 'docker' connection plugin instead of default SSH.
ansible_connection=docker
# Specifies the exact path to the Python interpreter on the target containers.
ansible_python_interpreter=/usr/bin/python3
```

### `site.yml`
* **Purpose:** The "master" or "main" playbook that orchestrates the entire deployment.

```yaml
---
# This is the first play, a bootstrap step to prepare all hosts.
- name: Prepare all hosts for Ansible
  # 'hosts: all' targets every server in our inventory.
  hosts: all
  # 'gather_facts: false' skips gathering system information, as it's not needed here.
  gather_facts: false
  # 'pre_tasks' are tasks that run before any roles are applied.
  pre_tasks:
    # This task installs Python, which is required by Ansible to run most modules.
    - name: Update apt cache and install python3
      # The 'raw' module sends a raw shell command, necessary when Python isn't yet installed.
      raw: apt-get update && apt-get install -y python3

# The second play applies common configuration to all hosts.
- name: Apply common configuration to all hosts
  hosts: all
  roles:
    # Applies the 'common' role.
    - common

# This play configures only the web servers.
- name: Configure web servers
  hosts: webservers
  roles:
    # Applies the 'nginx' role.
    - nginx

# This play configures only the load balancer.
- name: Configure load balancer
  hosts: loadbalancer
  roles:
    - nginx
```

### `Dockerfile.jenkins`
* **Purpose:** A recipe for building our custom Jenkins Docker image, which includes all the tools our pipeline needs.

```dockerfile
# Start from an official Jenkins Long-Term Support (LTS) image.
FROM jenkins/jenkins:lts-jdk11

# Define a build-time argument to accept the Docker Group ID from the host.
ARG DOCKER_GID

# Switch to the root user to install system software.
USER root

# Install prerequisites for adding custom software repositories.
RUN apt-get update && apt-get install -y --no-install-recommends \
    curl \
    gnupg \
    lsb-release \
    software-properties-common \
    wget \
    apt-transport-https \
    ca-certificates

# Add the official repositories for Ansible and Trivy.
RUN echo "deb [http://ppa.launchpad.net/ansible/ansible/ubuntu](http://ppa.launchpad.net/ansible/ansible/ubuntu) focal main" | tee /etc/apt/sources.list.d/ansible.list && \
    apt-key adv --keyserver keyserver.ubuntu.com --recv-keys 93C4A3FD7BB9C367 && \
    wget -qO - [https://aquasecurity.github.io/trivy-repo/deb/public.key](https://aquasecurity.github.io/trivy-repo/deb/public.key) | gpg --dearmor | tee /usr/share/keyrings/trivy.gpg > /dev/null && \
    echo "deb [signed-by=/usr/share/keyrings/trivy.gpg] [https://aquasecurity.github.io/trivy-repo/deb](https://aquasecurity.github.io/trivy-repo/deb) $(lsb_release -sc) main" | tee -a /etc/apt/sources.list.d/trivy.list

# Install all the main applications in a single layer to optimize image size.
RUN apt-get update && \
    apt-get install -y --no-install-recommends \
    git \
    ansible \
    ansible-lint \
    trivy \
    jq && \
    # Clean up apt cache to keep the image small.
    rm -rf /var/lib/apt/lists/*

# Install the Docker command-line client.
RUN curl -fsSL [https://download.docker.com/linux/debian/gpg](https://download.docker.com/linux/debian/gpg) | gpg --dearmor -o /usr/share/keyrings/docker-archive-keyring.gpg && \
    echo "deb [arch=$(dpkg --print-architecture) signed-by=/usr/share/keyrings/docker-archive-keyring.gpg] [https://download.docker.com/linux/debian](https://download.docker.com/linux/debian) $(lsb_release -cs) stable" | tee /etc/apt/sources.list.d/docker.list > /dev/null && \
    apt-get update && \
    apt-get install -y --no-install-recommends docker-ce-cli && \
    rm -rf /var/lib/apt/lists/*

# Create a 'docker' group with the specific GID passed from the host system.
# Then add the 'jenkins' user to this group to grant it permission to use the Docker socket.
RUN groupadd -g ${DOCKER_GID:-999} docker && usermod -aG docker jenkins

# Switch back to the non-privileged 'jenkins' user for security.
USER jenkins

# Add a healthcheck to allow Docker to monitor the container's status.
HEALTHCHECK --interval=30s --timeout=5s --start-period=5s --retries=3 \
  CMD curl -f http://localhost:8080/login || exit 1
```

### `Jenkinsfile`
* **Purpose:** Defines our CI/CD pipeline as code, dictating the stages and steps Jenkins will execute.

```groovy
// Defines the start of a declarative pipeline.
pipeline {
    // 'agent any' means this pipeline can run on any available Jenkins agent.
    agent any
    // The 'stages' block contains the sequence of steps for our pipeline.
    stages {
        // First stage: Initialize and print version info for debugging.
        stage('Initialize') {
            steps {
                sh 'echo "Starting Ansible deployment..."'
                sh 'ansible --version'
                sh 'docker --version'
            }
        }
        // Second stage: Perform static code analysis on our Ansible code.
        stage('Lint and Syntax Check') {
            steps {
                sh 'echo "Running Ansible Lint..."'
                // Runs the linter to check for best practices and errors.
                sh 'ansible-lint .'

                sh 'echo "Running Ansible Syntax Check..."'
                // Performs a dry-run to validate the playbook syntax without making changes.
                sh 'ANSIBLE_CONFIG=ansible.cfg ansible-playbook -i inventory.ini --syntax-check site.yml'
            }
        }
        // Third stage: Scan our Infrastructure as Code for security issues.
        stage('Security Scan') {
            steps {
                // A multi-line shell script to implement custom failure logic.
                sh '''
                    echo "Running Trivy IaC Scan for CRITICAL issues..."
                    # Run Trivy to find only CRITICAL issues and output to a JSON file.
                    # --exit-code 0 prevents this command from failing the build; we'll fail it manually.
                    trivy config --exit-code 0 --severity CRITICAL --format json . > trivy_critical_report.json

                    echo "Analyzing Trivy report..."
                    # Use 'jq' (a JSON processor) to count the number of files with critical issues.
                    CRITICAL_FILES_COUNT=$(jq 'if .Results then .Results | length else 0 end' trivy_critical_report.json)
                    echo "Found $CRITICAL_FILES_COUNT file(s) with critical issues."

                    # Check if the count exceeds our threshold of 2.
                    if [ "$CRITICAL_FILES_COUNT" -gt 2 ]; then
                        echo "FAILURE: Found $CRITICAL_FILES_COUNT files with critical issues, which is more than the allowed threshold of 2."
                        # Explicitly fail the Jenkins pipeline with a clear error message.
                        error "Pipeline failed due to critical security findings in more than 2 files."
                    else
                        echo "SUCCESS: The number of files with critical issues is within the threshold."
                    fi
                '''
            }
        }
        // Fourth stage: Deploy the application if all previous checks pass.
        stage('Run Ansible Playbook') {
            steps {
                // Run the main playbook. ANSIBLE_CONFIG forces it to use our local config file.
                sh 'ANSIBLE_CONFIG=ansible.cfg ansible-playbook -i inventory.ini site.yml'
            }
        }
        // Final stage: Verify that the deployment was successful.
        stage('Verify Deployment') {
            steps {
                sh 'echo "Deployment finished. Checking load balancer status..."'
                // Use curl to test the load balancer. The --fail flag causes curl to exit with an error
                // if the HTTP response code is not 2xx, which would fail the pipeline.
                sh 'curl --fail http://lb01/'
                sh 'curl --fail http://lb01/'
            }
        }
    }
    // The 'post' block defines actions that run at the end of the pipeline.
    post {
        // 'always' ensures this step runs regardless of whether the pipeline succeeded or failed.
        always {
            echo 'Pipeline finished.'
        }
    }
}
```

### Roles and Other Files
* **`group_vars/webservers.yml`:** Defines variables that apply only to the `webservers` group.
* **`roles/`:** A directory containing reusable units of Ansible automation.
    * **`common/`:** A role with tasks that apply to all servers, like installing common packages.
    * **`nginx/`:** A role for installing and configuring Nginx. It's smart enough to act as a web server or a load balancer based on the host it's running on.
        * **`tasks/`:** The main logic and steps for the role.
        * **`templates/`:** Contains template files (`.j2`) used to generate dynamic configuration files.
        * **`handlers/`:** Contains tasks that are only triggered by other tasks (e.g., restarting a service only when its config changes).
        * **`defaults/`:** Contains default variables for the role.

---

## How to Run This Project

Follow these steps in a Linux-based terminal (like WSL on Windows).

### Prerequisites

* **Docker** must be installed.
* Your user must have permission to run `docker` commands.

### Step 1: Clean Up and Create the Environment

This command ensures a clean start by removing any old containers and the project network.

```bash
# Stop and remove any old containers and the network
docker stop web01 web02 lb01 jenkins && docker rm web01 web02 lb01 jenkins
docker network rm ansible-network

# Create the dedicated network for our containers
docker network create ansible-network
```

### Step 2: Build the Custom Jenkins Image

This command builds our custom Jenkins image from the `Dockerfile.jenkins`. The `--build-arg` dynamically passes your system's Docker Group ID (GID) into the build process, which is critical for solving Docker-in-Docker permission issues.

```bash
docker build --build-arg DOCKER_GID=$(getent group docker | cut -d: -f3) -t custom-jenkins -f Dockerfile.jenkins .
```

### Step 3: Run All Docker Containers

This starts the three "server" containers and the main Jenkins controller, all connected to the same custom network.

```bash
# Start the target "server" containers
docker run -d --name web01 --network ansible-network debian:bullseye-slim sleep 3600
docker run -d --name web02 --network ansible-network debian:bullseye-slim sleep 3600
docker run -d --name lb01 --network ansible-network -p 8080:80 debian:bullseye-slim sleep 3600

# Run the Jenkins controller container
docker run -d --name jenkins --network ansible-network \
  -p 8081:8080 \
  -p 50000:50000 \
  -v /var/run/docker.sock:/var/run/docker.sock \
  custom-jenkins
```

### Step 4: Configure the Jenkins Pipeline

* **Get Admin Password:** Run `docker exec jenkins cat /var/jenkins_home/secrets/initialAdminPassword`
* **Log In:** Open a browser to **`http://localhost:8081`** and use the password.
* **Setup:** Click "Install suggested plugins" and create your own permanent admin user account.
* **Create the Pipeline Job:**
    1.  Click **New Item** on the Jenkins dashboard.
    2.  Enter a name (e.g., `ansible-cicd-from-github`).
    3.  Select **Pipeline** and click **OK**.
    4.  Scroll down to the **Pipeline** section.
    5.  Change the **Definition** dropdown to **Pipeline script from SCM**.
    6.  **SCM:** Select **Git**.
    7.  **Repository URL:** Enter the HTTPS URL of your GitHub repository.
    8.  **Branch Specifier:** Ensure it is set to `*/main`.
    9.  **Script Path:** Ensure it is `Jenkinsfile`.
    10. Click **Save**.

### Step 5: Run the Pipeline and Verify

* On the job's page, click **"Build Now"**.
* Watch the pipeline execute through all its stages in the "Stage View".
* After it succeeds, open a new terminal and run `curl http://localhost:8080` a few times. You should see the HTML response alternate between `web01` and `web02`.

---

## Final Result Screenshot

After the pipeline completes successfully, the load balancer is accessible at `http://localhost:8080` from your local machine. It will route traffic to the two web servers (`web01` and `web02`). Refreshing the page will alternate the "You have connected to host" message between the two servers.

<<<<<<< HEAD
<img width="961" alt="image" src="https://github.com/user-attachments/assets/5576c48a-dce7-49ea-bf98-f0d3b89d1eff" />
=======
<img width="961" alt="image" src="https://github.com/user-attachments/assets/5576c48a-dce7-49ea-bf98-f0d3b89d1eff" />


>>>>>>> d19cfd47
<|MERGE_RESOLUTION|>--- conflicted
+++ resolved
@@ -1,416 +1,410 @@
-# Full CI/CD Pipeline for Ansible with Jenkins & Docker
-
-This repository contains a complete, local CI/CD pipeline that demonstrates professional DevOps practices. It uses Jenkins to automate the deployment of a web server environment (a load balancer and two web servers) provisioned with Ansible inside Docker containers.
-
-The pipeline is designed to be robust, incorporating automated quality gates such as code linting and security scanning before any deployment occurs.
-
-## Key Features
-
-* **Automation with Ansible:** Infrastructure configuration is managed entirely through Ansible roles and playbooks.
-* **Containerized Environment:** Docker is used to create a clean, isolated, and repeatable environment for all components.
-* **CI/CD Orchestration with Jenkins:** Jenkins automates the entire workflow, from cloning the code to testing and deployment.
-* **Pipeline as Code:** The entire CI/CD process is defined in a `Jenkinsfile`, making it version-controlled and transparent.
-* **Automated Quality & Security Gates:**
-    * **Linting:** `ansible-lint` automatically checks the codebase for best practices and potential errors.
-    * **Security Scanning:** `Trivy` scans Infrastructure as Code (IaC) files for security misconfigurations.
-* **Custom Jenkins Environment:** A custom Docker image is built for Jenkins, containing all the necessary tools (`Ansible`, `Docker`, `Trivy`, `jq`) for the pipeline.
-
----
-
-## Core Technology Stack
-
-This project brings together several key DevOps tools and practices. Here is a detailed explanation of each component.
-
-### Docker
-
-* **Official Definition:** Docker is an open platform for developing, shipping, and running applications. Docker enables you to separate your applications from your infrastructure so you can deliver software quickly. With Docker, you can manage your infrastructure in the same ways you manage your applications.
-* **Implementation in This Project:** We use Docker to create four separate container instances on a single local machine: one for the Jenkins controller, one for the Nginx load balancer, and two for the Nginx web servers. This allows us to simulate and test a realistic, multi-server architecture without requiring physical hardware.
-* **Industry Use Cases:** Docker is the industry standard for containerization. It is used extensively for building microservices-based applications, creating consistent development and testing environments, and deploying applications at scale in the cloud. It ensures that an application works uniformly, regardless of where it is run.
-
-### Ansible
-
-* **Official Definition:** Ansible is an open-source automation tool that automates software provisioning, configuration management, and application deployment. It is agentless, temporarily connecting remotely via SSH or other standard protocols to do its tasks.
-* **Implementation in This Project:** Our Ansible playbooks automate the entire configuration of our server containers. The primary playbook (`site.yml`) first installs Python, then applies a `common` role for baseline setup, and finally applies an `nginx` role to install and configure the web servers and load balancer based on their group membership in the inventory.
-* **Industry Use Cases:** Ansible is a cornerstone of modern IT automation and is used for a wide range of tasks, including:
-    * **Configuration Management:** Enforcing a desired state across thousands of servers to ensure consistency.
-    * **Application Deployment:** Deploying and updating applications across complex environments.
-    * **Provisioning:** While tools like Terraform are often preferred for creating infrastructure, Ansible can also provision cloud instances, storage, and networking.
-    * **Security & Compliance:** Applying security patches and running compliance checks across an entire fleet of servers.
-
-### Jenkins
-
-* **Official Definition:** Jenkins is a self-contained, open-source automation server which can be used to automate all sorts of tasks related to building, testing, and delivering or deploying software.
-* **Implementation in This Project:** Jenkins serves as the central orchestrator for our CI/CD pipeline. It is configured to monitor the GitHub repository, and upon a new commit, it automatically clones the code, runs a series of quality and security checks, and, if they pass, executes the Ansible playbook to deploy the infrastructure.
-* **Industry Use Cases:** Jenkins is one of the most popular CI/CD tools in the world. It acts as the backbone of the software delivery process, integrating with a vast ecosystem of tools to automate everything from compiling code and running unit tests to deploying complex applications to production environments like Kubernetes.
-
-### Pipeline as Code & the `Jenkinsfile`
-
-* **Official Definition:** Pipeline as Code is the practice of defining the deployment pipeline through code instead of configuring it in a UI. A `Jenkinsfile` is a text file that contains the definition of a Jenkins Pipeline and is checked into source control.
-* **Implementation in This Project:** Our `Jenkinsfile` defines the entire CI/CD workflow in a series of stages (`Initialize`, `Lint`, `Scan`, `Deploy`, `Verify`). By storing this definition as code in our Git repository, the pipeline itself becomes version-controlled, reviewable, and easy to modify.
-* **Industry Use Cases:** This is a fundamental DevOps principle. It ensures the CI/CD process is transparent, reproducible, and not dependent on a single person's "magic clicks" in a UI. It allows teams to collaborate on the deployment process just as they do with application code.
-
-### Automated Quality & Security Gates (`ansible-lint` and `Trivy`)
-
-* **Official Definition:** These are automated checks integrated into a CI/CD pipeline to enforce quality and security standards. `ansible-lint` checks Ansible code for best practices, and `Trivy` is a comprehensive security scanner.
-* **Implementation in This Project:** We have dedicated stages in our `Jenkinsfile` that run these tools. The `ansible-lint` stage checks our playbooks for stylistic errors and potential bugs. The `Trivy` stage scans our `Dockerfile` and other configuration files for known security vulnerabilities and misconfigurations. The pipeline is configured to fail if these checks do not meet a specified quality bar, preventing flawed code from being deployed.
-* **Industry Use Cases:** This practice is known as **DevSecOps** or **"shifting left"** on security. By integrating automated security and quality checks directly into the development workflow, organizations can identify and remediate issues early, dramatically reducing the risk and cost associated with fixing them later in the production environment.
-
----
-
-## Project Architecture & File Definitions
-
-This project uses a standard, best-practice directory structure for Ansible. Each file has a specific purpose.
-
-```
-.
-├── ansible.cfg
-├── Dockerfile.jenkins
-├── group_vars
-│   └── webservers.yml
-├── inventory.ini
-├── Jenkinsfile
-├── README.md
-├── roles
-│   ├── common
-│   │   └── tasks
-│   │       └── main.yml
-│   └── nginx
-│       ├── defaults
-│       │   └── main.yml
-│       ├── handlers
-│       │   └── main.yml
-│       ├── tasks
-│       │   └── main.yml
-│       └── templates
-│           ├── index.html.j2
-│           └── loadbalancer.conf.j2
-└── site.yml
-```
-
-### `ansible.cfg`
-* **Purpose:** The main configuration file for Ansible. It tells Ansible how to behave within this project.
-
-```ini
-# The [defaults] section contains core Ansible settings.
-[defaults]
-
-# Points to our inventory file where we define our servers.
-inventory = inventory.ini
-
-# Disables SSH host key checking, which is necessary for temporary Docker containers.
-host_key_checking = False
-
-# Sets the default user for connecting to our target containers.
-remote_user = root
-
-# Tells Ansible where to create temporary files on the target machines.
-# Using /tmp is more reliable in minimal container environments.
-remote_tmp = /tmp/ansible-tmp
-
-# The [privilege_escalation] section defines how Ansible gains admin rights.
-[privilege_escalation]
-
-# 'become = True' is equivalent to using 'sudo' before commands.
-become = True
-```
-
-### `inventory.ini`
-* **Purpose:** Defines the servers (hosts) that Ansible will manage, organized into groups.
-
-```ini
-# Defines a group for our load balancer.
-[loadbalancer]
-# 'lb01' is the alias. 'ansible_host=lb01' tells Ansible to connect to a host named 'lb01'.
-lb01 ansible_host=lb01
-
-# Defines a group for our web servers.
-[webservers]
-web01 ansible_host=web01
-web02 ansible_host=web02
-
-# The [all:vars] section sets variables that apply to every host in this inventory.
-[all:vars]
-# Tells Ansible to use the 'docker' connection plugin instead of default SSH.
-ansible_connection=docker
-# Specifies the exact path to the Python interpreter on the target containers.
-ansible_python_interpreter=/usr/bin/python3
-```
-
-### `site.yml`
-* **Purpose:** The "master" or "main" playbook that orchestrates the entire deployment.
-
-```yaml
----
-# This is the first play, a bootstrap step to prepare all hosts.
-- name: Prepare all hosts for Ansible
-  # 'hosts: all' targets every server in our inventory.
-  hosts: all
-  # 'gather_facts: false' skips gathering system information, as it's not needed here.
-  gather_facts: false
-  # 'pre_tasks' are tasks that run before any roles are applied.
-  pre_tasks:
-    # This task installs Python, which is required by Ansible to run most modules.
-    - name: Update apt cache and install python3
-      # The 'raw' module sends a raw shell command, necessary when Python isn't yet installed.
-      raw: apt-get update && apt-get install -y python3
-
-# The second play applies common configuration to all hosts.
-- name: Apply common configuration to all hosts
-  hosts: all
-  roles:
-    # Applies the 'common' role.
-    - common
-
-# This play configures only the web servers.
-- name: Configure web servers
-  hosts: webservers
-  roles:
-    # Applies the 'nginx' role.
-    - nginx
-
-# This play configures only the load balancer.
-- name: Configure load balancer
-  hosts: loadbalancer
-  roles:
-    - nginx
-```
-
-### `Dockerfile.jenkins`
-* **Purpose:** A recipe for building our custom Jenkins Docker image, which includes all the tools our pipeline needs.
-
-```dockerfile
-# Start from an official Jenkins Long-Term Support (LTS) image.
-FROM jenkins/jenkins:lts-jdk11
-
-# Define a build-time argument to accept the Docker Group ID from the host.
-ARG DOCKER_GID
-
-# Switch to the root user to install system software.
-USER root
-
-# Install prerequisites for adding custom software repositories.
-RUN apt-get update && apt-get install -y --no-install-recommends \
-    curl \
-    gnupg \
-    lsb-release \
-    software-properties-common \
-    wget \
-    apt-transport-https \
-    ca-certificates
-
-# Add the official repositories for Ansible and Trivy.
-RUN echo "deb [http://ppa.launchpad.net/ansible/ansible/ubuntu](http://ppa.launchpad.net/ansible/ansible/ubuntu) focal main" | tee /etc/apt/sources.list.d/ansible.list && \
-    apt-key adv --keyserver keyserver.ubuntu.com --recv-keys 93C4A3FD7BB9C367 && \
-    wget -qO - [https://aquasecurity.github.io/trivy-repo/deb/public.key](https://aquasecurity.github.io/trivy-repo/deb/public.key) | gpg --dearmor | tee /usr/share/keyrings/trivy.gpg > /dev/null && \
-    echo "deb [signed-by=/usr/share/keyrings/trivy.gpg] [https://aquasecurity.github.io/trivy-repo/deb](https://aquasecurity.github.io/trivy-repo/deb) $(lsb_release -sc) main" | tee -a /etc/apt/sources.list.d/trivy.list
-
-# Install all the main applications in a single layer to optimize image size.
-RUN apt-get update && \
-    apt-get install -y --no-install-recommends \
-    git \
-    ansible \
-    ansible-lint \
-    trivy \
-    jq && \
-    # Clean up apt cache to keep the image small.
-    rm -rf /var/lib/apt/lists/*
-
-# Install the Docker command-line client.
-RUN curl -fsSL [https://download.docker.com/linux/debian/gpg](https://download.docker.com/linux/debian/gpg) | gpg --dearmor -o /usr/share/keyrings/docker-archive-keyring.gpg && \
-    echo "deb [arch=$(dpkg --print-architecture) signed-by=/usr/share/keyrings/docker-archive-keyring.gpg] [https://download.docker.com/linux/debian](https://download.docker.com/linux/debian) $(lsb_release -cs) stable" | tee /etc/apt/sources.list.d/docker.list > /dev/null && \
-    apt-get update && \
-    apt-get install -y --no-install-recommends docker-ce-cli && \
-    rm -rf /var/lib/apt/lists/*
-
-# Create a 'docker' group with the specific GID passed from the host system.
-# Then add the 'jenkins' user to this group to grant it permission to use the Docker socket.
-RUN groupadd -g ${DOCKER_GID:-999} docker && usermod -aG docker jenkins
-
-# Switch back to the non-privileged 'jenkins' user for security.
-USER jenkins
-
-# Add a healthcheck to allow Docker to monitor the container's status.
-HEALTHCHECK --interval=30s --timeout=5s --start-period=5s --retries=3 \
-  CMD curl -f http://localhost:8080/login || exit 1
-```
-
-### `Jenkinsfile`
-* **Purpose:** Defines our CI/CD pipeline as code, dictating the stages and steps Jenkins will execute.
-
-```groovy
-// Defines the start of a declarative pipeline.
-pipeline {
-    // 'agent any' means this pipeline can run on any available Jenkins agent.
-    agent any
-    // The 'stages' block contains the sequence of steps for our pipeline.
-    stages {
-        // First stage: Initialize and print version info for debugging.
-        stage('Initialize') {
-            steps {
-                sh 'echo "Starting Ansible deployment..."'
-                sh 'ansible --version'
-                sh 'docker --version'
-            }
-        }
-        // Second stage: Perform static code analysis on our Ansible code.
-        stage('Lint and Syntax Check') {
-            steps {
-                sh 'echo "Running Ansible Lint..."'
-                // Runs the linter to check for best practices and errors.
-                sh 'ansible-lint .'
-
-                sh 'echo "Running Ansible Syntax Check..."'
-                // Performs a dry-run to validate the playbook syntax without making changes.
-                sh 'ANSIBLE_CONFIG=ansible.cfg ansible-playbook -i inventory.ini --syntax-check site.yml'
-            }
-        }
-        // Third stage: Scan our Infrastructure as Code for security issues.
-        stage('Security Scan') {
-            steps {
-                // A multi-line shell script to implement custom failure logic.
-                sh '''
-                    echo "Running Trivy IaC Scan for CRITICAL issues..."
-                    # Run Trivy to find only CRITICAL issues and output to a JSON file.
-                    # --exit-code 0 prevents this command from failing the build; we'll fail it manually.
-                    trivy config --exit-code 0 --severity CRITICAL --format json . > trivy_critical_report.json
-
-                    echo "Analyzing Trivy report..."
-                    # Use 'jq' (a JSON processor) to count the number of files with critical issues.
-                    CRITICAL_FILES_COUNT=$(jq 'if .Results then .Results | length else 0 end' trivy_critical_report.json)
-                    echo "Found $CRITICAL_FILES_COUNT file(s) with critical issues."
-
-                    # Check if the count exceeds our threshold of 2.
-                    if [ "$CRITICAL_FILES_COUNT" -gt 2 ]; then
-                        echo "FAILURE: Found $CRITICAL_FILES_COUNT files with critical issues, which is more than the allowed threshold of 2."
-                        # Explicitly fail the Jenkins pipeline with a clear error message.
-                        error "Pipeline failed due to critical security findings in more than 2 files."
-                    else
-                        echo "SUCCESS: The number of files with critical issues is within the threshold."
-                    fi
-                '''
-            }
-        }
-        // Fourth stage: Deploy the application if all previous checks pass.
-        stage('Run Ansible Playbook') {
-            steps {
-                // Run the main playbook. ANSIBLE_CONFIG forces it to use our local config file.
-                sh 'ANSIBLE_CONFIG=ansible.cfg ansible-playbook -i inventory.ini site.yml'
-            }
-        }
-        // Final stage: Verify that the deployment was successful.
-        stage('Verify Deployment') {
-            steps {
-                sh 'echo "Deployment finished. Checking load balancer status..."'
-                // Use curl to test the load balancer. The --fail flag causes curl to exit with an error
-                // if the HTTP response code is not 2xx, which would fail the pipeline.
-                sh 'curl --fail http://lb01/'
-                sh 'curl --fail http://lb01/'
-            }
-        }
-    }
-    // The 'post' block defines actions that run at the end of the pipeline.
-    post {
-        // 'always' ensures this step runs regardless of whether the pipeline succeeded or failed.
-        always {
-            echo 'Pipeline finished.'
-        }
-    }
-}
-```
-
-### Roles and Other Files
-* **`group_vars/webservers.yml`:** Defines variables that apply only to the `webservers` group.
-* **`roles/`:** A directory containing reusable units of Ansible automation.
-    * **`common/`:** A role with tasks that apply to all servers, like installing common packages.
-    * **`nginx/`:** A role for installing and configuring Nginx. It's smart enough to act as a web server or a load balancer based on the host it's running on.
-        * **`tasks/`:** The main logic and steps for the role.
-        * **`templates/`:** Contains template files (`.j2`) used to generate dynamic configuration files.
-        * **`handlers/`:** Contains tasks that are only triggered by other tasks (e.g., restarting a service only when its config changes).
-        * **`defaults/`:** Contains default variables for the role.
-
----
-
-## How to Run This Project
-
-Follow these steps in a Linux-based terminal (like WSL on Windows).
-
-### Prerequisites
-
-* **Docker** must be installed.
-* Your user must have permission to run `docker` commands.
-
-### Step 1: Clean Up and Create the Environment
-
-This command ensures a clean start by removing any old containers and the project network.
-
-```bash
-# Stop and remove any old containers and the network
-docker stop web01 web02 lb01 jenkins && docker rm web01 web02 lb01 jenkins
-docker network rm ansible-network
-
-# Create the dedicated network for our containers
-docker network create ansible-network
-```
-
-### Step 2: Build the Custom Jenkins Image
-
-This command builds our custom Jenkins image from the `Dockerfile.jenkins`. The `--build-arg` dynamically passes your system's Docker Group ID (GID) into the build process, which is critical for solving Docker-in-Docker permission issues.
-
-```bash
-docker build --build-arg DOCKER_GID=$(getent group docker | cut -d: -f3) -t custom-jenkins -f Dockerfile.jenkins .
-```
-
-### Step 3: Run All Docker Containers
-
-This starts the three "server" containers and the main Jenkins controller, all connected to the same custom network.
-
-```bash
-# Start the target "server" containers
-docker run -d --name web01 --network ansible-network debian:bullseye-slim sleep 3600
-docker run -d --name web02 --network ansible-network debian:bullseye-slim sleep 3600
-docker run -d --name lb01 --network ansible-network -p 8080:80 debian:bullseye-slim sleep 3600
-
-# Run the Jenkins controller container
-docker run -d --name jenkins --network ansible-network \
-  -p 8081:8080 \
-  -p 50000:50000 \
-  -v /var/run/docker.sock:/var/run/docker.sock \
-  custom-jenkins
-```
-
-### Step 4: Configure the Jenkins Pipeline
-
-* **Get Admin Password:** Run `docker exec jenkins cat /var/jenkins_home/secrets/initialAdminPassword`
-* **Log In:** Open a browser to **`http://localhost:8081`** and use the password.
-* **Setup:** Click "Install suggested plugins" and create your own permanent admin user account.
-* **Create the Pipeline Job:**
-    1.  Click **New Item** on the Jenkins dashboard.
-    2.  Enter a name (e.g., `ansible-cicd-from-github`).
-    3.  Select **Pipeline** and click **OK**.
-    4.  Scroll down to the **Pipeline** section.
-    5.  Change the **Definition** dropdown to **Pipeline script from SCM**.
-    6.  **SCM:** Select **Git**.
-    7.  **Repository URL:** Enter the HTTPS URL of your GitHub repository.
-    8.  **Branch Specifier:** Ensure it is set to `*/main`.
-    9.  **Script Path:** Ensure it is `Jenkinsfile`.
-    10. Click **Save**.
-
-### Step 5: Run the Pipeline and Verify
-
-* On the job's page, click **"Build Now"**.
-* Watch the pipeline execute through all its stages in the "Stage View".
-* After it succeeds, open a new terminal and run `curl http://localhost:8080` a few times. You should see the HTML response alternate between `web01` and `web02`.
-
----
-
-## Final Result Screenshot
-
-After the pipeline completes successfully, the load balancer is accessible at `http://localhost:8080` from your local machine. It will route traffic to the two web servers (`web01` and `web02`). Refreshing the page will alternate the "You have connected to host" message between the two servers.
-
-<<<<<<< HEAD
-<img width="961" alt="image" src="https://github.com/user-attachments/assets/5576c48a-dce7-49ea-bf98-f0d3b89d1eff" />
-=======
-<img width="961" alt="image" src="https://github.com/user-attachments/assets/5576c48a-dce7-49ea-bf98-f0d3b89d1eff" />
-
-
->>>>>>> d19cfd47
+# Full CI/CD Pipeline for Ansible with Jenkins & Docker
+
+This repository contains a complete, local CI/CD pipeline that demonstrates professional DevOps practices. It uses Jenkins to automate the deployment of a web server environment (a load balancer and two web servers) provisioned with Ansible inside Docker containers.
+
+The pipeline is designed to be robust, incorporating automated quality gates such as code linting and security scanning before any deployment occurs.
+
+## Key Features
+
+* **Automation with Ansible:** Infrastructure configuration is managed entirely through Ansible roles and playbooks.
+* **Containerized Environment:** Docker is used to create a clean, isolated, and repeatable environment for all components.
+* **CI/CD Orchestration with Jenkins:** Jenkins automates the entire workflow, from cloning the code to testing and deployment.
+* **Pipeline as Code:** The entire CI/CD process is defined in a `Jenkinsfile`, making it version-controlled and transparent.
+* **Automated Quality & Security Gates:**
+    * **Linting:** `ansible-lint` automatically checks the codebase for best practices and potential errors.
+    * **Security Scanning:** `Trivy` scans Infrastructure as Code (IaC) files for security misconfigurations.
+* **Custom Jenkins Environment:** A custom Docker image is built for Jenkins, containing all the necessary tools (`Ansible`, `Docker`, `Trivy`, `jq`) for the pipeline.
+
+---
+
+## Core Technology Stack
+
+This project brings together several key DevOps tools and practices. Here is a detailed explanation of each component.
+
+### Docker
+
+* **Official Definition:** Docker is an open platform for developing, shipping, and running applications. Docker enables you to separate your applications from your infrastructure so you can deliver software quickly. With Docker, you can manage your infrastructure in the same ways you manage your applications.
+* **Implementation in This Project:** We use Docker to create four separate container instances on a single local machine: one for the Jenkins controller, one for the Nginx load balancer, and two for the Nginx web servers. This allows us to simulate and test a realistic, multi-server architecture without requiring physical hardware.
+* **Industry Use Cases:** Docker is the industry standard for containerization. It is used extensively for building microservices-based applications, creating consistent development and testing environments, and deploying applications at scale in the cloud. It ensures that an application works uniformly, regardless of where it is run.
+
+### Ansible
+
+* **Official Definition:** Ansible is an open-source automation tool that automates software provisioning, configuration management, and application deployment. It is agentless, temporarily connecting remotely via SSH or other standard protocols to do its tasks.
+* **Implementation in This Project:** Our Ansible playbooks automate the entire configuration of our server containers. The primary playbook (`site.yml`) first installs Python, then applies a `common` role for baseline setup, and finally applies an `nginx` role to install and configure the web servers and load balancer based on their group membership in the inventory.
+* **Industry Use Cases:** Ansible is a cornerstone of modern IT automation and is used for a wide range of tasks, including:
+    * **Configuration Management:** Enforcing a desired state across thousands of servers to ensure consistency.
+    * **Application Deployment:** Deploying and updating applications across complex environments.
+    * **Provisioning:** While tools like Terraform are often preferred for creating infrastructure, Ansible can also provision cloud instances, storage, and networking.
+    * **Security & Compliance:** Applying security patches and running compliance checks across an entire fleet of servers.
+
+### Jenkins
+
+* **Official Definition:** Jenkins is a self-contained, open-source automation server which can be used to automate all sorts of tasks related to building, testing, and delivering or deploying software.
+* **Implementation in This Project:** Jenkins serves as the central orchestrator for our CI/CD pipeline. It is configured to monitor the GitHub repository, and upon a new commit, it automatically clones the code, runs a series of quality and security checks, and, if they pass, executes the Ansible playbook to deploy the infrastructure.
+* **Industry Use Cases:** Jenkins is one of the most popular CI/CD tools in the world. It acts as the backbone of the software delivery process, integrating with a vast ecosystem of tools to automate everything from compiling code and running unit tests to deploying complex applications to production environments like Kubernetes.
+
+### Pipeline as Code & the `Jenkinsfile`
+
+* **Official Definition:** Pipeline as Code is the practice of defining the deployment pipeline through code instead of configuring it in a UI. A `Jenkinsfile` is a text file that contains the definition of a Jenkins Pipeline and is checked into source control.
+* **Implementation in This Project:** Our `Jenkinsfile` defines the entire CI/CD workflow in a series of stages (`Initialize`, `Lint`, `Scan`, `Deploy`, `Verify`). By storing this definition as code in our Git repository, the pipeline itself becomes version-controlled, reviewable, and easy to modify.
+* **Industry Use Cases:** This is a fundamental DevOps principle. It ensures the CI/CD process is transparent, reproducible, and not dependent on a single person's "magic clicks" in a UI. It allows teams to collaborate on the deployment process just as they do with application code.
+
+### Automated Quality & Security Gates (`ansible-lint` and `Trivy`)
+
+* **Official Definition:** These are automated checks integrated into a CI/CD pipeline to enforce quality and security standards. `ansible-lint` checks Ansible code for best practices, and `Trivy` is a comprehensive security scanner.
+* **Implementation in This Project:** We have dedicated stages in our `Jenkinsfile` that run these tools. The `ansible-lint` stage checks our playbooks for stylistic errors and potential bugs. The `Trivy` stage scans our `Dockerfile` and other configuration files for known security vulnerabilities and misconfigurations. The pipeline is configured to fail if these checks do not meet a specified quality bar, preventing flawed code from being deployed.
+* **Industry Use Cases:** This practice is known as **DevSecOps** or **"shifting left"** on security. By integrating automated security and quality checks directly into the development workflow, organizations can identify and remediate issues early, dramatically reducing the risk and cost associated with fixing them later in the production environment.
+
+---
+
+## Project Architecture & File Definitions
+
+This project uses a standard, best-practice directory structure for Ansible. Each file has a specific purpose.
+
+```
+.
+├── ansible.cfg
+├── Dockerfile.jenkins
+├── group_vars
+│   └── webservers.yml
+├── inventory.ini
+├── Jenkinsfile
+├── README.md
+├── roles
+│   ├── common
+│   │   └── tasks
+│   │       └── main.yml
+│   └── nginx
+│       ├── defaults
+│       │   └── main.yml
+│       ├── handlers
+│       │   └── main.yml
+│       ├── tasks
+│       │   └── main.yml
+│       └── templates
+│           ├── index.html.j2
+│           └── loadbalancer.conf.j2
+└── site.yml
+```
+
+### `ansible.cfg`
+* **Purpose:** The main configuration file for Ansible. It tells Ansible how to behave within this project.
+
+```ini
+# The [defaults] section contains core Ansible settings.
+[defaults]
+
+# Points to our inventory file where we define our servers.
+inventory = inventory.ini
+
+# Disables SSH host key checking, which is necessary for temporary Docker containers.
+host_key_checking = False
+
+# Sets the default user for connecting to our target containers.
+remote_user = root
+
+# Tells Ansible where to create temporary files on the target machines.
+# Using /tmp is more reliable in minimal container environments.
+remote_tmp = /tmp/ansible-tmp
+
+# The [privilege_escalation] section defines how Ansible gains admin rights.
+[privilege_escalation]
+
+# 'become = True' is equivalent to using 'sudo' before commands.
+become = True
+```
+
+### `inventory.ini`
+* **Purpose:** Defines the servers (hosts) that Ansible will manage, organized into groups.
+
+```ini
+# Defines a group for our load balancer.
+[loadbalancer]
+# 'lb01' is the alias. 'ansible_host=lb01' tells Ansible to connect to a host named 'lb01'.
+lb01 ansible_host=lb01
+
+# Defines a group for our web servers.
+[webservers]
+web01 ansible_host=web01
+web02 ansible_host=web02
+
+# The [all:vars] section sets variables that apply to every host in this inventory.
+[all:vars]
+# Tells Ansible to use the 'docker' connection plugin instead of default SSH.
+ansible_connection=docker
+# Specifies the exact path to the Python interpreter on the target containers.
+ansible_python_interpreter=/usr/bin/python3
+```
+
+### `site.yml`
+* **Purpose:** The "master" or "main" playbook that orchestrates the entire deployment.
+
+```yaml
+---
+# This is the first play, a bootstrap step to prepare all hosts.
+- name: Prepare all hosts for Ansible
+  # 'hosts: all' targets every server in our inventory.
+  hosts: all
+  # 'gather_facts: false' skips gathering system information, as it's not needed here.
+  gather_facts: false
+  # 'pre_tasks' are tasks that run before any roles are applied.
+  pre_tasks:
+    # This task installs Python, which is required by Ansible to run most modules.
+    - name: Update apt cache and install python3
+      # The 'raw' module sends a raw shell command, necessary when Python isn't yet installed.
+      raw: apt-get update && apt-get install -y python3
+
+# The second play applies common configuration to all hosts.
+- name: Apply common configuration to all hosts
+  hosts: all
+  roles:
+    # Applies the 'common' role.
+    - common
+
+# This play configures only the web servers.
+- name: Configure web servers
+  hosts: webservers
+  roles:
+    # Applies the 'nginx' role.
+    - nginx
+
+# This play configures only the load balancer.
+- name: Configure load balancer
+  hosts: loadbalancer
+  roles:
+    - nginx
+```
+
+### `Dockerfile.jenkins`
+* **Purpose:** A recipe for building our custom Jenkins Docker image, which includes all the tools our pipeline needs.
+
+```dockerfile
+# Start from an official Jenkins Long-Term Support (LTS) image.
+FROM jenkins/jenkins:lts-jdk11
+
+# Define a build-time argument to accept the Docker Group ID from the host.
+ARG DOCKER_GID
+
+# Switch to the root user to install system software.
+USER root
+
+# Install prerequisites for adding custom software repositories.
+RUN apt-get update && apt-get install -y --no-install-recommends \
+    curl \
+    gnupg \
+    lsb-release \
+    software-properties-common \
+    wget \
+    apt-transport-https \
+    ca-certificates
+
+# Add the official repositories for Ansible and Trivy.
+RUN echo "deb [http://ppa.launchpad.net/ansible/ansible/ubuntu](http://ppa.launchpad.net/ansible/ansible/ubuntu) focal main" | tee /etc/apt/sources.list.d/ansible.list && \
+    apt-key adv --keyserver keyserver.ubuntu.com --recv-keys 93C4A3FD7BB9C367 && \
+    wget -qO - [https://aquasecurity.github.io/trivy-repo/deb/public.key](https://aquasecurity.github.io/trivy-repo/deb/public.key) | gpg --dearmor | tee /usr/share/keyrings/trivy.gpg > /dev/null && \
+    echo "deb [signed-by=/usr/share/keyrings/trivy.gpg] [https://aquasecurity.github.io/trivy-repo/deb](https://aquasecurity.github.io/trivy-repo/deb) $(lsb_release -sc) main" | tee -a /etc/apt/sources.list.d/trivy.list
+
+# Install all the main applications in a single layer to optimize image size.
+RUN apt-get update && \
+    apt-get install -y --no-install-recommends \
+    git \
+    ansible \
+    ansible-lint \
+    trivy \
+    jq && \
+    # Clean up apt cache to keep the image small.
+    rm -rf /var/lib/apt/lists/*
+
+# Install the Docker command-line client.
+RUN curl -fsSL [https://download.docker.com/linux/debian/gpg](https://download.docker.com/linux/debian/gpg) | gpg --dearmor -o /usr/share/keyrings/docker-archive-keyring.gpg && \
+    echo "deb [arch=$(dpkg --print-architecture) signed-by=/usr/share/keyrings/docker-archive-keyring.gpg] [https://download.docker.com/linux/debian](https://download.docker.com/linux/debian) $(lsb_release -cs) stable" | tee /etc/apt/sources.list.d/docker.list > /dev/null && \
+    apt-get update && \
+    apt-get install -y --no-install-recommends docker-ce-cli && \
+    rm -rf /var/lib/apt/lists/*
+
+# Create a 'docker' group with the specific GID passed from the host system.
+# Then add the 'jenkins' user to this group to grant it permission to use the Docker socket.
+RUN groupadd -g ${DOCKER_GID:-999} docker && usermod -aG docker jenkins
+
+# Switch back to the non-privileged 'jenkins' user for security.
+USER jenkins
+
+# Add a healthcheck to allow Docker to monitor the container's status.
+HEALTHCHECK --interval=30s --timeout=5s --start-period=5s --retries=3 \
+  CMD curl -f http://localhost:8080/login || exit 1
+```
+
+### `Jenkinsfile`
+* **Purpose:** Defines our CI/CD pipeline as code, dictating the stages and steps Jenkins will execute.
+
+```groovy
+// Defines the start of a declarative pipeline.
+pipeline {
+    // 'agent any' means this pipeline can run on any available Jenkins agent.
+    agent any
+    // The 'stages' block contains the sequence of steps for our pipeline.
+    stages {
+        // First stage: Initialize and print version info for debugging.
+        stage('Initialize') {
+            steps {
+                sh 'echo "Starting Ansible deployment..."'
+                sh 'ansible --version'
+                sh 'docker --version'
+            }
+        }
+        // Second stage: Perform static code analysis on our Ansible code.
+        stage('Lint and Syntax Check') {
+            steps {
+                sh 'echo "Running Ansible Lint..."'
+                // Runs the linter to check for best practices and errors.
+                sh 'ansible-lint .'
+
+                sh 'echo "Running Ansible Syntax Check..."'
+                // Performs a dry-run to validate the playbook syntax without making changes.
+                sh 'ANSIBLE_CONFIG=ansible.cfg ansible-playbook -i inventory.ini --syntax-check site.yml'
+            }
+        }
+        // Third stage: Scan our Infrastructure as Code for security issues.
+        stage('Security Scan') {
+            steps {
+                // A multi-line shell script to implement custom failure logic.
+                sh '''
+                    echo "Running Trivy IaC Scan for CRITICAL issues..."
+                    # Run Trivy to find only CRITICAL issues and output to a JSON file.
+                    # --exit-code 0 prevents this command from failing the build; we'll fail it manually.
+                    trivy config --exit-code 0 --severity CRITICAL --format json . > trivy_critical_report.json
+
+                    echo "Analyzing Trivy report..."
+                    # Use 'jq' (a JSON processor) to count the number of files with critical issues.
+                    CRITICAL_FILES_COUNT=$(jq 'if .Results then .Results | length else 0 end' trivy_critical_report.json)
+                    echo "Found $CRITICAL_FILES_COUNT file(s) with critical issues."
+
+                    # Check if the count exceeds our threshold of 2.
+                    if [ "$CRITICAL_FILES_COUNT" -gt 2 ]; then
+                        echo "FAILURE: Found $CRITICAL_FILES_COUNT files with critical issues, which is more than the allowed threshold of 2."
+                        # Explicitly fail the Jenkins pipeline with a clear error message.
+                        error "Pipeline failed due to critical security findings in more than 2 files."
+                    else
+                        echo "SUCCESS: The number of files with critical issues is within the threshold."
+                    fi
+                '''
+            }
+        }
+        // Fourth stage: Deploy the application if all previous checks pass.
+        stage('Run Ansible Playbook') {
+            steps {
+                // Run the main playbook. ANSIBLE_CONFIG forces it to use our local config file.
+                sh 'ANSIBLE_CONFIG=ansible.cfg ansible-playbook -i inventory.ini site.yml'
+            }
+        }
+        // Final stage: Verify that the deployment was successful.
+        stage('Verify Deployment') {
+            steps {
+                sh 'echo "Deployment finished. Checking load balancer status..."'
+                // Use curl to test the load balancer. The --fail flag causes curl to exit with an error
+                // if the HTTP response code is not 2xx, which would fail the pipeline.
+                sh 'curl --fail http://lb01/'
+                sh 'curl --fail http://lb01/'
+            }
+        }
+    }
+    // The 'post' block defines actions that run at the end of the pipeline.
+    post {
+        // 'always' ensures this step runs regardless of whether the pipeline succeeded or failed.
+        always {
+            echo 'Pipeline finished.'
+        }
+    }
+}
+```
+
+### Roles and Other Files
+* **`group_vars/webservers.yml`:** Defines variables that apply only to the `webservers` group.
+* **`roles/`:** A directory containing reusable units of Ansible automation.
+    * **`common/`:** A role with tasks that apply to all servers, like installing common packages.
+    * **`nginx/`:** A role for installing and configuring Nginx. It's smart enough to act as a web server or a load balancer based on the host it's running on.
+        * **`tasks/`:** The main logic and steps for the role.
+        * **`templates/`:** Contains template files (`.j2`) used to generate dynamic configuration files.
+        * **`handlers/`:** Contains tasks that are only triggered by other tasks (e.g., restarting a service only when its config changes).
+        * **`defaults/`:** Contains default variables for the role.
+
+---
+
+## How to Run This Project
+
+Follow these steps in a Linux-based terminal (like WSL on Windows).
+
+### Prerequisites
+
+* **Docker** must be installed.
+* Your user must have permission to run `docker` commands.
+
+### Step 1: Clean Up and Create the Environment
+
+This command ensures a clean start by removing any old containers and the project network.
+
+```bash
+# Stop and remove any old containers and the network
+docker stop web01 web02 lb01 jenkins && docker rm web01 web02 lb01 jenkins
+docker network rm ansible-network
+
+# Create the dedicated network for our containers
+docker network create ansible-network
+```
+
+### Step 2: Build the Custom Jenkins Image
+
+This command builds our custom Jenkins image from the `Dockerfile.jenkins`. The `--build-arg` dynamically passes your system's Docker Group ID (GID) into the build process, which is critical for solving Docker-in-Docker permission issues.
+
+```bash
+docker build --build-arg DOCKER_GID=$(getent group docker | cut -d: -f3) -t custom-jenkins -f Dockerfile.jenkins .
+```
+
+### Step 3: Run All Docker Containers
+
+This starts the three "server" containers and the main Jenkins controller, all connected to the same custom network.
+
+```bash
+# Start the target "server" containers
+docker run -d --name web01 --network ansible-network debian:bullseye-slim sleep 3600
+docker run -d --name web02 --network ansible-network debian:bullseye-slim sleep 3600
+docker run -d --name lb01 --network ansible-network -p 8080:80 debian:bullseye-slim sleep 3600
+
+# Run the Jenkins controller container
+docker run -d --name jenkins --network ansible-network \
+  -p 8081:8080 \
+  -p 50000:50000 \
+  -v /var/run/docker.sock:/var/run/docker.sock \
+  custom-jenkins
+```
+
+### Step 4: Configure the Jenkins Pipeline
+
+* **Get Admin Password:** Run `docker exec jenkins cat /var/jenkins_home/secrets/initialAdminPassword`
+* **Log In:** Open a browser to **`http://localhost:8081`** and use the password.
+* **Setup:** Click "Install suggested plugins" and create your own permanent admin user account.
+* **Create the Pipeline Job:**
+    1.  Click **New Item** on the Jenkins dashboard.
+    2.  Enter a name (e.g., `ansible-cicd-from-github`).
+    3.  Select **Pipeline** and click **OK**.
+    4.  Scroll down to the **Pipeline** section.
+    5.  Change the **Definition** dropdown to **Pipeline script from SCM**.
+    6.  **SCM:** Select **Git**.
+    7.  **Repository URL:** Enter the HTTPS URL of your GitHub repository.
+    8.  **Branch Specifier:** Ensure it is set to `*/main`.
+    9.  **Script Path:** Ensure it is `Jenkinsfile`.
+    10. Click **Save**.
+
+### Step 5: Run the Pipeline and Verify
+
+* On the job's page, click **"Build Now"**.
+* Watch the pipeline execute through all its stages in the "Stage View".
+* After it succeeds, open a new terminal and run `curl http://localhost:8080` a few times. You should see the HTML response alternate between `web01` and `web02`.
+
+---
+
+## Final Result Screenshot
+
+After the pipeline completes successfully, the load balancer is accessible at `http://localhost:8080` from your local machine. It will route traffic to the two web servers (`web01` and `web02`). Refreshing the page will alternate the "You have connected to host" message between the two servers.
+
+<img width="961" alt="image" src="https://github.com/user-attachments/assets/5576c48a-dce7-49ea-bf98-f0d3b89d1eff" />